--- conflicted
+++ resolved
@@ -4,8 +4,6 @@
     value: true
 });
 exports.Wampy = undefined;
-
-var _typeof = typeof Symbol === "function" && typeof Symbol.iterator === "symbol" ? function (obj) { return typeof obj; } : function (obj) { return obj && typeof Symbol === "function" && obj.constructor === Symbol ? "symbol" : typeof obj; };
 
 var _createClass = function () { function defineProperties(target, props) { for (var i = 0; i < props.length; i++) { var descriptor = props[i]; descriptor.enumerable = descriptor.enumerable || false; descriptor.configurable = true; if ("value" in descriptor) descriptor.writable = true; Object.defineProperty(target, descriptor.key, descriptor); } } return function (Constructor, protoProps, staticProps) { if (protoProps) defineProperties(Constructor.prototype, protoProps); if (staticProps) defineProperties(Constructor, staticProps); return Constructor; }; }(); /**
                                                                                                                                                                                                                                                                                                                                                                                                                                                                                                                                                                                       * Project: wampy.js
@@ -34,6 +32,7 @@
 /**
  * WAMP Client Class
  */
+
 var Wampy = function () {
 
     /**
@@ -41,6 +40,7 @@
      * @param {string} [url]
      * @param {Object} [options]
      */
+
     function Wampy(url, options) {
         _classCallCheck(this, Wampy);
 
@@ -448,7 +448,7 @@
     }, {
         key: '_validateURI',
         value: function _validateURI(uri) {
-            var re = /^([0-9a-zA-Z_]+\.)*([0-9a-zA-Z_]+)$/;
+            var re = /^([0-9a-zA-Z_]{2,}\.)*([0-9a-zA-Z_]{2,})$/;
             return !(!re.test(uri) || uri.indexOf('wamp') === 0);
         }
 
@@ -472,14 +472,18 @@
         /**
          * Decode WAMP message
          * @param  msg
-         * @returns {Promise}
+         * @returns {array}
          * @private
          */
 
     }, {
         key: '_decode',
         value: function _decode(msg) {
-            return this._options.serializer.decode(msg);
+            try {
+                return this._options.serializer.decode(msg);
+            } catch (e) {
+                throw new Error('[wampy] decoding exception!');
+            }
         }
 
         /**
@@ -606,12 +610,13 @@
         value: function _wsOnClose(event) {
             var _this2 = this;
 
+            var root = _constants.isNode ? global : window;
             this._log('[wampy] websocket disconnected. Info: ', event);
 
             // Automatic reconnection
             if ((this._cache.sessionId || this._cache.reconnectingAttempts) && this._options.autoReconnect && this._cache.reconnectingAttempts < this._options.maxRetries && !this._cache.isSayingGoodbye) {
                 this._cache.sessionId = null;
-                this._cache.timer = setTimeout(function () {
+                this._cache.timer = root.setTimeout(function () {
                     _this2._wsReconnect();
                 }, this._options.reconnectInterval);
             } else {
@@ -636,402 +641,324 @@
         value: function _wsOnMessage(event) {
             var _this3 = this;
 
-<<<<<<< HEAD
             var data = void 0,
                 id = void 0,
                 i = void 0,
                 msg = void 0,
-                p = void 0,
-                self = this;
-
-=======
->>>>>>> fd31f704
+                p = void 0;
+
             this._log('[wampy] websocket message received', event.data);
 
-            this._decode(event.data).then(function (data) {
-
-                var id = void 0,
-                    i = void 0,
-                    msg = void 0,
-                    p = void 0;
-
-                switch (data[0]) {
-                    case _constants.WAMP_MSG_SPEC.WELCOME:
-                        // WAMP SPEC: [WELCOME, Session|id, Details|dict]
-
-                        _this3._cache.sessionId = data[1];
-                        _this3._cache.server_wamp_features = data[2];
-
-                        if (_this3._cache.reconnectingAttempts) {
-                            // There was reconnection
-
-                            _this3._cache.reconnectingAttempts = 0;
-
-                            if (_this3._options.onReconnectSuccess) {
-                                _this3._options.onReconnectSuccess();
-                            }
-
-                            // Let's renew all previous state
-                            _this3._renewSubscriptions();
-                            _this3._renewRegistrations();
-                        } else {
-                            // Firing onConnect event on real connection to WAMP server
-                            if (_this3._options.onConnect) {
-                                _this3._options.onConnect();
-                            }
-                        }
-
-                        // Send local queue if there is something out there
-                        _this3._send();
-
-                        break;
-                    case _constants.WAMP_MSG_SPEC.ABORT:
-                        // WAMP SPEC: [ABORT, Details|dict, Reason|uri]
-                        if (_this3._options.onError) {
-                            _this3._options.onError({ error: data[2], details: data[1] });
-                        }
-                        _this3._ws.close();
-                        break;
-                    case _constants.WAMP_MSG_SPEC.CHALLENGE:
-                        // WAMP SPEC: [CHALLENGE, AuthMethod|string, Extra|dict]
-
-                        if (_this3._options.authid && typeof _this3._options.onChallenge === 'function') {
-
-                            p = new Promise(function (resolve, reject) {
-                                resolve(_this3._options.onChallenge(data[1], data[2]));
-                            });
-
-                            p.then(function (key) {
-
-                                // Sending directly 'cause it's a challenge msg and no sessionId check is needed
-                                _this3._ws.send(_this3._encode([_constants.WAMP_MSG_SPEC.AUTHENTICATE, key, {}]));
-                            }).catch(function (e) {
-                                _this3._ws.send(_this3._encode([_constants.WAMP_MSG_SPEC.ABORT, { message: 'Exception in onChallenge handler raised!' }, 'wamp.error.cannot_authenticate']));
-                                if (_this3._options.onError) {
-                                    _this3._options.onError({ error: _constants.WAMP_ERROR_MSG.CRA_EXCEPTION.description });
-                                }
-                                _this3._ws.close();
-                                _this3._cache.opStatus = _constants.WAMP_ERROR_MSG.CRA_EXCEPTION;
-                            });
-                        } else {
-
-                            _this3._ws.send(_this3._encode([_constants.WAMP_MSG_SPEC.ABORT, { message: _constants.WAMP_ERROR_MSG.NO_CRA_CB_OR_ID.description }, 'wamp.error.cannot_authenticate']));
+            data = this._decode(event.data);
+
+            switch (data[0]) {
+                case _constants.WAMP_MSG_SPEC.WELCOME:
+                    // WAMP SPEC: [WELCOME, Session|id, Details|dict]
+
+                    this._cache.sessionId = data[1];
+                    this._cache.server_wamp_features = data[2];
+
+                    if (this._cache.reconnectingAttempts) {
+                        // There was reconnection
+
+                        this._cache.reconnectingAttempts = 0;
+
+                        if (this._options.onReconnectSuccess) {
+                            this._options.onReconnectSuccess();
+                        }
+
+                        // Let's renew all previous state
+                        this._renewSubscriptions();
+                        this._renewRegistrations();
+                    } else {
+                        // Firing onConnect event on real connection to WAMP server
+                        if (this._options.onConnect) {
+                            this._options.onConnect();
+                        }
+                    }
+
+                    // Send local queue if there is something out there
+                    this._send();
+
+                    break;
+                case _constants.WAMP_MSG_SPEC.ABORT:
+                    // WAMP SPEC: [ABORT, Details|dict, Reason|uri]
+                    if (this._options.onError) {
+                        this._options.onError({ error: data[2], details: data[1] });
+                    }
+                    this._ws.close();
+                    break;
+                case _constants.WAMP_MSG_SPEC.CHALLENGE:
+                    // WAMP SPEC: [CHALLENGE, AuthMethod|string, Extra|dict]
+
+                    if (this._options.authid && typeof this._options.onChallenge === 'function') {
+
+                        p = new Promise(function (resolve, reject) {
+                            resolve(_this3._options.onChallenge(data[1], data[2]));
+                        });
+
+                        p.then(function (key) {
+
+                            // Sending directly 'cause it's a challenge msg and no sessionId check is needed
+                            _this3._ws.send(_this3._encode([_constants.WAMP_MSG_SPEC.AUTHENTICATE, key, {}]));
+                        }).catch(function (e) {
+                            _this3._ws.send(_this3._encode([_constants.WAMP_MSG_SPEC.ABORT, { message: 'Exception in onChallenge handler raised!' }, 'wamp.error.cannot_authenticate']));
                             if (_this3._options.onError) {
-                                _this3._options.onError({ error: _constants.WAMP_ERROR_MSG.NO_CRA_CB_OR_ID.description });
+                                _this3._options.onError({ error: _constants.WAMP_ERROR_MSG.CRA_EXCEPTION.description });
                             }
                             _this3._ws.close();
-                            _this3._cache.opStatus = _constants.WAMP_ERROR_MSG.NO_CRA_CB_OR_ID;
-                        }
-                        break;
-                    case _constants.WAMP_MSG_SPEC.GOODBYE:
-                        // WAMP SPEC: [GOODBYE, Details|dict, Reason|uri]
-                        if (!_this3._cache.isSayingGoodbye) {
-                            // get goodbye, initiated by server
-                            _this3._cache.isSayingGoodbye = true;
-                            _this3._send([_constants.WAMP_MSG_SPEC.GOODBYE, {}, 'wamp.error.goodbye_and_out']);
-                        }
-                        _this3._cache.sessionId = null;
-                        _this3._ws.close();
-                        break;
-                    case _constants.WAMP_MSG_SPEC.ERROR:
-                        // WAMP SPEC: [ERROR, REQUEST.Type|int, REQUEST.Request|id, Details|dict,
-                        //             Error|uri, (Arguments|list, ArgumentsKw|dict)]
-                        switch (data[1]) {
-                            case _constants.WAMP_MSG_SPEC.SUBSCRIBE:
-                            case _constants.WAMP_MSG_SPEC.UNSUBSCRIBE:
-                            case _constants.WAMP_MSG_SPEC.PUBLISH:
-                            case _constants.WAMP_MSG_SPEC.REGISTER:
-                            case _constants.WAMP_MSG_SPEC.UNREGISTER:
-
-                                _this3._requests[data[2]] && _this3._requests[data[2]].callbacks.onError && _this3._requests[data[2]].callbacks.onError({
-                                    error: data[4],
-                                    details: data[3],
-                                    argsList: data[5],
-                                    argsDict: data[6]
-                                });
-                                delete _this3._requests[data[2]];
-
-                                break;
-                            case _constants.WAMP_MSG_SPEC.INVOCATION:
-                                break;
-                            case _constants.WAMP_MSG_SPEC.CALL:
-
-                                // WAMP SPEC: [ERROR, CALL, CALL.Request|id, Details|dict,
-                                //             Error|uri, Arguments|list, ArgumentsKw|dict]
-                                _this3._calls[data[2]] && _this3._calls[data[2]].onError && _this3._calls[data[2]].onError({
-                                    error: data[4],
-                                    details: data[3],
-                                    argsList: data[5],
-                                    argsDict: data[6]
-                                });
-                                delete _this3._calls[data[2]];
-
-                                break;
-                            default:
-                                _this3._log('[wampy] Received non-compliant WAMP ERROR message');
-                                break;
-                        }
-                        break;
-                    case _constants.WAMP_MSG_SPEC.SUBSCRIBED:
-                        // WAMP SPEC: [SUBSCRIBED, SUBSCRIBE.Request|id, Subscription|id]
-                        if (_this3._requests[data[1]]) {
-                            _this3._subscriptions[_this3._requests[data[1]].topic] = _this3._subscriptions[data[2]] = {
-                                id: data[2],
-                                callbacks: [_this3._requests[data[1]].callbacks.onEvent]
-                            };
-
-                            _this3._subsTopics.add(_this3._requests[data[1]].topic);
-
-                            if (_this3._requests[data[1]].callbacks.onSuccess) {
-                                _this3._requests[data[1]].callbacks.onSuccess();
-                            }
-
-                            delete _this3._requests[data[1]];
-                        }
-                        break;
-                    case _constants.WAMP_MSG_SPEC.UNSUBSCRIBED:
-                        // WAMP SPEC: [UNSUBSCRIBED, UNSUBSCRIBE.Request|id]
-                        if (_this3._requests[data[1]]) {
-                            id = _this3._subscriptions[_this3._requests[data[1]].topic].id;
-                            delete _this3._subscriptions[_this3._requests[data[1]].topic];
-                            delete _this3._subscriptions[id];
-
-                            if (_this3._subsTopics.has(_this3._requests[data[1]].topic)) {
-                                _this3._subsTopics.delete(_this3._requests[data[1]].topic);
-                            }
-
-                            if (_this3._requests[data[1]].callbacks.onSuccess) {
-                                _this3._requests[data[1]].callbacks.onSuccess();
-                            }
-
-                            delete _this3._requests[data[1]];
-                        }
-                        break;
-                    case _constants.WAMP_MSG_SPEC.PUBLISHED:
-                        // WAMP SPEC: [PUBLISHED, PUBLISH.Request|id, Publication|id]
-                        if (_this3._requests[data[1]]) {
-                            if (_this3._requests[data[1]].callbacks && _this3._requests[data[1]].callbacks.onSuccess) {
-                                _this3._requests[data[1]].callbacks.onSuccess();
-                            }
-
-                            delete _this3._requests[data[1]];
-                        }
-                        break;
-                    case _constants.WAMP_MSG_SPEC.EVENT:
-                        if (_this3._subscriptions[data[1]]) {
-
-                            // WAMP SPEC: [EVENT, SUBSCRIBED.Subscription|id, PUBLISHED.Publication|id,
-                            //             Details|dict, PUBLISH.Arguments|list, PUBLISH.ArgumentKw|dict]
-
-                            i = _this3._subscriptions[data[1]].callbacks.length;
-                            while (i--) {
-                                _this3._subscriptions[data[1]].callbacks[i]({
-                                    details: data[3],
-                                    argsList: data[4],
-                                    argsDict: data[5]
-                                });
-                            }
-                        }
-                        break;
-                    case _constants.WAMP_MSG_SPEC.RESULT:
-                        if (_this3._calls[data[1]]) {
-
-                            // WAMP SPEC: [RESULT, CALL.Request|id, Details|dict,
-                            //             YIELD.Arguments|list, YIELD.ArgumentsKw|dict]
-
-                            _this3._calls[data[1]].onSuccess({
-                                details: data[2],
-                                argsList: data[3],
-                                argsDict: data[4]
+                            _this3._cache.opStatus = _constants.WAMP_ERROR_MSG.CRA_EXCEPTION;
+                        });
+                    } else {
+
+                        this._ws.send(this._encode([_constants.WAMP_MSG_SPEC.ABORT, { message: _constants.WAMP_ERROR_MSG.NO_CRA_CB_OR_ID.description }, 'wamp.error.cannot_authenticate']));
+                        if (this._options.onError) {
+                            this._options.onError({ error: _constants.WAMP_ERROR_MSG.NO_CRA_CB_OR_ID.description });
+                        }
+                        this._ws.close();
+                        this._cache.opStatus = _constants.WAMP_ERROR_MSG.NO_CRA_CB_OR_ID;
+                    }
+                    break;
+                case _constants.WAMP_MSG_SPEC.GOODBYE:
+                    // WAMP SPEC: [GOODBYE, Details|dict, Reason|uri]
+                    if (!this._cache.isSayingGoodbye) {
+                        // get goodbye, initiated by server
+                        this._cache.isSayingGoodbye = true;
+                        this._send([_constants.WAMP_MSG_SPEC.GOODBYE, {}, 'wamp.error.goodbye_and_out']);
+                    }
+                    this._cache.sessionId = null;
+                    this._ws.close();
+                    break;
+                case _constants.WAMP_MSG_SPEC.ERROR:
+                    // WAMP SPEC: [ERROR, REQUEST.Type|int, REQUEST.Request|id, Details|dict,
+                    //             Error|uri, (Arguments|list, ArgumentsKw|dict)]
+                    switch (data[1]) {
+                        case _constants.WAMP_MSG_SPEC.SUBSCRIBE:
+                        case _constants.WAMP_MSG_SPEC.UNSUBSCRIBE:
+                        case _constants.WAMP_MSG_SPEC.PUBLISH:
+                        case _constants.WAMP_MSG_SPEC.REGISTER:
+                        case _constants.WAMP_MSG_SPEC.UNREGISTER:
+
+                            this._requests[data[2]] && this._requests[data[2]].callbacks.onError && this._requests[data[2]].callbacks.onError({
+                                error: data[4],
+                                details: data[3],
+                                argsList: data[5],
+                                argsDict: data[6]
                             });
-                            if (!(data[2].progress && data[2].progress === true)) {
-                                // We receive final result (progressive or not)
-                                delete _this3._calls[data[1]];
-                            }
-                        }
-                        break;
-                    // case WAMP_MSG_SPEC.REGISTER:
-                    //     // WAMP SPEC:
-                    //     break;
-                    case _constants.WAMP_MSG_SPEC.REGISTERED:
-                        // WAMP SPEC: [REGISTERED, REGISTER.Request|id, Registration|id]
-                        if (_this3._requests[data[1]]) {
-                            _this3._rpcRegs[_this3._requests[data[1]].topic] = _this3._rpcRegs[data[2]] = {
-                                id: data[2],
-                                callbacks: [_this3._requests[data[1]].callbacks.rpc]
-                            };
-
-                            _this3._rpcNames.add(_this3._requests[data[1]].topic);
-
-                            if (_this3._requests[data[1]].callbacks && _this3._requests[data[1]].callbacks.onSuccess) {
-                                _this3._requests[data[1]].callbacks.onSuccess();
-                            }
-
-                            delete _this3._requests[data[1]];
-                        }
-                        break;
-                    // case WAMP_MSG_SPEC.UNREGISTER:
-                    //     // WAMP SPEC:
-                    //     break;
-                    case _constants.WAMP_MSG_SPEC.UNREGISTERED:
-                        // WAMP SPEC: [UNREGISTERED, UNREGISTER.Request|id]
-                        if (_this3._requests[data[1]]) {
-                            id = _this3._rpcRegs[_this3._requests[data[1]].topic].id;
-                            delete _this3._rpcRegs[_this3._requests[data[1]].topic];
-                            delete _this3._rpcRegs[id];
-
-                            if (_this3._rpcNames.has(_this3._requests[data[1]].topic)) {
-                                _this3._rpcNames.delete(_this3._requests[data[1]].topic);
-                            }
-
-                            if (_this3._requests[data[1]].callbacks && _this3._requests[data[1]].callbacks.onSuccess) {
-                                _this3._requests[data[1]].callbacks.onSuccess();
-                            }
-
-                            delete _this3._requests[data[1]];
-                        }
-                        break;
-                    case _constants.WAMP_MSG_SPEC.INVOCATION:
-                        if (_this3._rpcRegs[data[2]]) {
-
-                            // WAMP SPEC: [INVOCATION, Request|id, REGISTERED.Registration|id,
-                            //             Details|dict, CALL.Arguments|list, CALL.ArgumentsKw|dict]
-
-                            p = new Promise(function (resolve, reject) {
-                                resolve(_this3._rpcRegs[data[2]].callbacks[0]({
-                                    details: data[3],
-                                    argsList: data[4],
-                                    argsDict: data[5]
-                                }));
+                            delete this._requests[data[2]];
+
+                            break;
+                        case _constants.WAMP_MSG_SPEC.INVOCATION:
+                            break;
+                        case _constants.WAMP_MSG_SPEC.CALL:
+
+                            // WAMP SPEC: [ERROR, CALL, CALL.Request|id, Details|dict,
+                            //             Error|uri, Arguments|list, ArgumentsKw|dict]
+                            this._calls[data[2]] && this._calls[data[2]].onError && this._calls[data[2]].onError({
+                                error: data[4],
+                                details: data[3],
+                                argsList: data[5],
+                                argsDict: data[6]
                             });
-
-<<<<<<< HEAD
-                        var invoke_result_handler = function invoke_result_handler(results) {
+                            delete this._calls[data[2]];
+
+                            break;
+                        default:
+                            this._log('[wampy] Received non-compliant WAMP ERROR message');
+                            break;
+                    }
+                    break;
+                case _constants.WAMP_MSG_SPEC.SUBSCRIBED:
+                    // WAMP SPEC: [SUBSCRIBED, SUBSCRIBE.Request|id, Subscription|id]
+                    if (this._requests[data[1]]) {
+                        this._subscriptions[this._requests[data[1]].topic] = this._subscriptions[data[2]] = {
+                            id: data[2],
+                            callbacks: [this._requests[data[1]].callbacks.onEvent]
+                        };
+
+                        this._subsTopics.add(this._requests[data[1]].topic);
+
+                        if (this._requests[data[1]].callbacks.onSuccess) {
+                            this._requests[data[1]].callbacks.onSuccess();
+                        }
+
+                        delete this._requests[data[1]];
+                    }
+                    break;
+                case _constants.WAMP_MSG_SPEC.UNSUBSCRIBED:
+                    // WAMP SPEC: [UNSUBSCRIBED, UNSUBSCRIBE.Request|id]
+                    if (this._requests[data[1]]) {
+                        id = this._subscriptions[this._requests[data[1]].topic].id;
+                        delete this._subscriptions[this._requests[data[1]].topic];
+                        delete this._subscriptions[id];
+
+                        if (this._subsTopics.has(this._requests[data[1]].topic)) {
+                            this._subsTopics.delete(this._requests[data[1]].topic);
+                        }
+
+                        if (this._requests[data[1]].callbacks.onSuccess) {
+                            this._requests[data[1]].callbacks.onSuccess();
+                        }
+
+                        delete this._requests[data[1]];
+                    }
+                    break;
+                case _constants.WAMP_MSG_SPEC.PUBLISHED:
+                    // WAMP SPEC: [PUBLISHED, PUBLISH.Request|id, Publication|id]
+                    if (this._requests[data[1]]) {
+                        if (this._requests[data[1]].callbacks && this._requests[data[1]].callbacks.onSuccess) {
+                            this._requests[data[1]].callbacks.onSuccess();
+                        }
+
+                        delete this._requests[data[1]];
+                    }
+                    break;
+                case _constants.WAMP_MSG_SPEC.EVENT:
+                    if (this._subscriptions[data[1]]) {
+
+                        // WAMP SPEC: [EVENT, SUBSCRIBED.Subscription|id, PUBLISHED.Publication|id,
+                        //             Details|dict, PUBLISH.Arguments|list, PUBLISH.ArgumentKw|dict]
+
+                        i = this._subscriptions[data[1]].callbacks.length;
+                        while (i--) {
+                            this._subscriptions[data[1]].callbacks[i]({
+                                details: data[3],
+                                argsList: data[4],
+                                argsDict: data[5]
+                            });
+                        }
+                    }
+                    break;
+                case _constants.WAMP_MSG_SPEC.RESULT:
+                    if (this._calls[data[1]]) {
+
+                        // WAMP SPEC: [RESULT, CALL.Request|id, Details|dict,
+                        //             YIELD.Arguments|list, YIELD.ArgumentsKw|dict]
+
+                        this._calls[data[1]].onSuccess({
+                            details: data[2],
+                            argsList: data[3],
+                            argsDict: data[4]
+                        });
+                        if (!(data[2].progress && data[2].progress === true)) {
+                            // We receive final result (progressive or not)
+                            delete this._calls[data[1]];
+                        }
+                    }
+                    break;
+                // case WAMP_MSG_SPEC.REGISTER:
+                //     // WAMP SPEC:
+                //     break;
+                case _constants.WAMP_MSG_SPEC.REGISTERED:
+                    // WAMP SPEC: [REGISTERED, REGISTER.Request|id, Registration|id]
+                    if (this._requests[data[1]]) {
+                        this._rpcRegs[this._requests[data[1]].topic] = this._rpcRegs[data[2]] = {
+                            id: data[2],
+                            callbacks: [this._requests[data[1]].callbacks.rpc]
+                        };
+
+                        this._rpcNames.add(this._requests[data[1]].topic);
+
+                        if (this._requests[data[1]].callbacks && this._requests[data[1]].callbacks.onSuccess) {
+                            this._requests[data[1]].callbacks.onSuccess();
+                        }
+
+                        delete this._requests[data[1]];
+                    }
+                    break;
+                // case WAMP_MSG_SPEC.UNREGISTER:
+                //     // WAMP SPEC:
+                //     break;
+                case _constants.WAMP_MSG_SPEC.UNREGISTERED:
+                    // WAMP SPEC: [UNREGISTERED, UNREGISTER.Request|id]
+                    if (this._requests[data[1]]) {
+                        id = this._rpcRegs[this._requests[data[1]].topic].id;
+                        delete this._rpcRegs[this._requests[data[1]].topic];
+                        delete this._rpcRegs[id];
+
+                        if (this._rpcNames.has(this._requests[data[1]].topic)) {
+                            this._rpcNames.delete(this._requests[data[1]].topic);
+                        }
+
+                        if (this._requests[data[1]].callbacks && this._requests[data[1]].callbacks.onSuccess) {
+                            this._requests[data[1]].callbacks.onSuccess();
+                        }
+
+                        delete this._requests[data[1]];
+                    }
+                    break;
+                case _constants.WAMP_MSG_SPEC.INVOCATION:
+                    if (this._rpcRegs[data[2]]) {
+
+                        // WAMP SPEC: [INVOCATION, Request|id, REGISTERED.Registration|id,
+                        //             Details|dict, CALL.Arguments|list, CALL.ArgumentsKw|dict]
+
+                        p = new Promise(function (resolve, reject) {
+                            resolve(_this3._rpcRegs[data[2]].callbacks[0]({
+                                details: data[3],
+                                argsList: data[4],
+                                argsDict: data[5]
+                            }));
+                        });
+
+                        p.then(function (results) {
                             // WAMP SPEC: [YIELD, INVOCATION.Request|id, Options|dict, (Arguments|list, ArgumentsKw|dict)]
-                            var msg = [_constants.WAMP_MSG_SPEC.YIELD, data[1], {}];
-
-                            if (self._isPlainObject(results)) {
-
-                                if (self._isPlainObject(results.options)) {
+                            msg = [_constants.WAMP_MSG_SPEC.YIELD, data[1], {}];
+
+                            if (_this3._isPlainObject(results)) {
+
+                                if (_this3._isPlainObject(results.options)) {
                                     msg[2] = results.options;
-=======
-                            p.then(function (results) {
-                                // WAMP SPEC: [YIELD, INVOCATION.Request|id, Options|dict, (Arguments|list, ArgumentsKw|dict)]
-                                msg = [_constants.WAMP_MSG_SPEC.YIELD, data[1], {}];
-
-                                if (_this3._isPlainObject(results)) {
-
-                                    if (_this3._isPlainObject(results.options)) {
-                                        msg[2] = results.options;
-                                    }
-
-                                    if (_this3._isArray(results.argsList)) {
-                                        msg.push(results.argsList);
-                                    } else if (typeof results.argsList !== 'undefined') {
-                                        msg.push([results.argsList]);
-                                    }
-
-                                    if (_this3._isPlainObject(results.argsDict)) {
-                                        if (msg.length === 3) {
-                                            msg.push([]);
-                                        }
-                                        msg.push(results.argsDict);
-                                    }
-                                } else {
-                                    msg = [_constants.WAMP_MSG_SPEC.YIELD, data[1], {}];
->>>>>>> fd31f704
                                 }
-                                _this3._send(msg);
-                            }).catch(function (e) {
-                                var msg = [_constants.WAMP_MSG_SPEC.ERROR, _constants.WAMP_MSG_SPEC.INVOCATION, data[1], e.details || {}, e.error || 'wamp.error.invocation_exception'];
-
-<<<<<<< HEAD
-                                if (self._isArray(results.argsList)) {
+
+                                if (_this3._isArray(results.argsList)) {
                                     msg.push(results.argsList);
                                 } else if (typeof results.argsList !== 'undefined') {
                                     msg.push([results.argsList]);
                                 }
 
-                                if (self._isPlainObject(results.argsDict)) {
+                                if (_this3._isPlainObject(results.argsDict)) {
                                     if (msg.length === 3) {
-=======
-                                if (e.argsList && _this3._isArray(e.argsList)) {
-                                    msg.push(e.argsList);
-                                }
-
-                                if (e.argsDict && _this3._isPlainObject(e.argsDict)) {
-                                    if (msg.length === 5) {
->>>>>>> fd31f704
                                         msg.push([]);
                                     }
-                                    msg.push(e.argsDict);
+                                    msg.push(results.argsDict);
                                 }
-<<<<<<< HEAD
                             } else {
                                 msg = [_constants.WAMP_MSG_SPEC.YIELD, data[1], {}];
                             }
-                            self._send(msg);
-                        },
-                            invoke_error_handler = function invoke_error_handler(e) {
+                            _this3._send(msg);
+                        }).catch(function (e) {
                             var msg = [_constants.WAMP_MSG_SPEC.ERROR, _constants.WAMP_MSG_SPEC.INVOCATION, data[1], e.details || {}, e.error || 'wamp.error.invocation_exception'];
 
-                            if (e.argsList && self._isArray(e.argsList)) {
+                            if (e.argsList && _this3._isArray(e.argsList)) {
                                 msg.push(e.argsList);
                             }
 
-                            if (e.argsDict && self._isPlainObject(e.argsDict)) {
+                            if (e.argsDict && _this3._isPlainObject(e.argsDict)) {
                                 if (msg.length === 5) {
                                     msg.push([]);
                                 }
                                 msg.push(e.argsDict);
                             }
-                            self._send(msg);
-                        };
-
-                        p = new Promise(function (resolve, reject) {
-                            resolve(_this3._rpcRegs[data[2]].callbacks[0]({
-                                details: data[3],
-                                argsList: data[4],
-                                argsDict: data[5],
-                                result_handler: invoke_result_handler,
-                                error_handler: invoke_error_handler
-                            }));
-                        });
-
-                        p.then(function (results) {
-                            invoke_result_handler(results);
-                        }).catch(function (e) {
-                            invoke_error_handler(e);
+                            _this3._send(msg);
                         });
                     } else {
                         // WAMP SPEC: [ERROR, INVOCATION, INVOCATION.Request|id, Details|dict, Error|uri]
                         this._send([_constants.WAMP_MSG_SPEC.ERROR, _constants.WAMP_MSG_SPEC.INVOCATION, data[1], {}, 'wamp.error.no_such_procedure']);
                         this._cache.opStatus = _constants.WAMP_ERROR_MSG.NON_EXIST_RPC_INVOCATION;
                     }
-=======
-                                _this3._send(msg);
-                            });
-                        } else {
-                            // WAMP SPEC: [ERROR, INVOCATION, INVOCATION.Request|id, Details|dict, Error|uri]
-                            _this3._send([_constants.WAMP_MSG_SPEC.ERROR, _constants.WAMP_MSG_SPEC.INVOCATION, data[1], {}, 'wamp.error.no_such_procedure']);
-                            _this3._cache.opStatus = _constants.WAMP_ERROR_MSG.NON_EXIST_RPC_INVOCATION;
-                        }
->>>>>>> fd31f704
-
-                        break;
-                    // case WAMP_MSG_SPEC.INTERRUPT:
-                    //     // WAMP SPEC:
-                    //     break;
-                    // case WAMP_MSG_SPEC.YIELD:
-                    //     // WAMP SPEC:
-                    //     break;
-                    default:
-                        _this3._log('[wampy] Received non-compliant WAMP message');
-                        break;
-                }
-            }, function (err) {
-                return console.error(err);
-            });
+
+                    break;
+                // case WAMP_MSG_SPEC.INTERRUPT:
+                //     // WAMP SPEC:
+                //     break;
+                // case WAMP_MSG_SPEC.YIELD:
+                //     // WAMP SPEC:
+                //     break;
+                default:
+                    this._log('[wampy] Received non-compliant WAMP message');
+                    break;
+            }
         }
 
         /**
@@ -1417,13 +1344,7 @@
         /**
          * Publish a event to topic
          * @param {string} topicURI
-         * @param {string|number|Array|object} payload - can be either a value of any type or null.  Also it
-         *                          is possible to pass array and object-like data simultaneously.
-         *                          In this case pass a hash-table with next attributes:
-         *                          {
-         *                             argsList: array payload (may be omitted)
-         *                             argsDict: object payload (may be omitted)
-         *                          }
+         * @param {string|number|Array|object} payload - optional parameter.
          * @param {object} [callbacks] - optional hash table of callbacks:
          *                          { onSuccess: will be called when publishing would be confirmed
          *                            onError: will be called if publishing would be aborted }
@@ -1449,24 +1370,11 @@
     }, {
         key: 'publish',
         value: function publish(topicURI, payload, callbacks, advancedOptions) {
-            var _this4 = this;
-
             var reqId = void 0,
                 msg = void 0,
                 err = false,
                 hasPayload = false;
-            var options = {},
-                _optionsConvertHelper = function _optionsConvertHelper(option, sourceType) {
-                if (advancedOptions[option]) {
-                    if (_this4._isArray(advancedOptions[option]) && advancedOptions[option].length) {
-                        options[option] = advancedOptions[option];
-                    } else if (_typeof(advancedOptions[option]) === sourceType) {
-                        options[option] = [advancedOptions[option]];
-                    } else {
-                        err = true;
-                    }
-                }
-            };
+            var options = {};
 
             if (!this._preReqChecks(topicURI, 'broker', callbacks)) {
                 return this;
@@ -1479,12 +1387,65 @@
             if (typeof advancedOptions !== 'undefined') {
 
                 if (this._isPlainObject(advancedOptions)) {
-                    _optionsConvertHelper('exclude', 'number');
-                    _optionsConvertHelper('exclude_authid', 'string');
-                    _optionsConvertHelper('exclude_authrole', 'string');
-                    _optionsConvertHelper('eligible', 'number');
-                    _optionsConvertHelper('eligible_authid', 'string');
-                    _optionsConvertHelper('eligible_authrole', 'string');
+                    if (advancedOptions.exclude) {
+                        if (this._isArray(advancedOptions.exclude) && advancedOptions.exclude.length) {
+                            options.exclude = advancedOptions.exclude;
+                        } else if (typeof advancedOptions.exclude === 'number') {
+                            options.exclude = [advancedOptions.exclude];
+                        } else {
+                            err = true;
+                        }
+                    }
+
+                    if (advancedOptions.exclude_authid) {
+                        if (this._isArray(advancedOptions.exclude_authid) && advancedOptions.exclude_authid.length) {
+                            options.exclude_authid = advancedOptions.exclude_authid;
+                        } else if (typeof advancedOptions.exclude_authid === 'string') {
+                            options.exclude_authid = [advancedOptions.exclude_authid];
+                        } else {
+                            err = true;
+                        }
+                    }
+
+                    if (advancedOptions.exclude_authrole) {
+                        if (this._isArray(advancedOptions.exclude_authrole) && advancedOptions.exclude_authrole.length) {
+                            options.exclude_authrole = advancedOptions.exclude_authrole;
+                        } else if (typeof advancedOptions.exclude_authrole === 'string') {
+                            options.exclude_authrole = [advancedOptions.exclude_authrole];
+                        } else {
+                            err = true;
+                        }
+                    }
+
+                    if (advancedOptions.eligible) {
+                        if (this._isArray(advancedOptions.eligible) && advancedOptions.eligible.length) {
+                            options.eligible = advancedOptions.eligible;
+                        } else if (typeof advancedOptions.eligible === 'number') {
+                            options.eligible = [advancedOptions.eligible];
+                        } else {
+                            err = true;
+                        }
+                    }
+
+                    if (advancedOptions.eligible_authid) {
+                        if (this._isArray(advancedOptions.eligible_authid) && advancedOptions.eligible_authid.length) {
+                            options.eligible_authid = advancedOptions.eligible_authid;
+                        } else if (typeof advancedOptions.eligible_authid === 'string') {
+                            options.eligible_authid = [advancedOptions.eligible_authid];
+                        } else {
+                            err = true;
+                        }
+                    }
+
+                    if (advancedOptions.eligible_authrole) {
+                        if (this._isArray(advancedOptions.eligible_authrole) && advancedOptions.eligible_authrole.length) {
+                            options.eligible_authrole = advancedOptions.eligible_authrole;
+                        } else if (typeof advancedOptions.eligible_authrole === 'string') {
+                            options.eligible_authrole = [advancedOptions.eligible_authrole];
+                        } else {
+                            err = true;
+                        }
+                    }
 
                     if (advancedOptions.hasOwnProperty('exclude_me')) {
                         options.exclude_me = advancedOptions.exclude_me !== false;
@@ -1563,13 +1524,7 @@
         /**
          * Remote Procedure Call
          * @param {string} topicURI
-         * @param {string|number|Array|object} payload - can be either a value of any type or null.  Also it
-         *                          is possible to pass array and object-like data simultaneously.
-         *                          In this case pass a hash-table with next attributes:
-         *                          {
-         *                             argsList: array payload (may be omitted)
-         *                             argsDict: object payload (may be omitted)
-         *                          }
+         * @param {string|number|Array|object} payload - can be either a value of any type or null
          * @param {function|object} callbacks - if it is a function - it will be treated as result callback function
          *                          or it can be hash table of callbacks:
          *                          { onSuccess: will be called with result on successful call
