--- conflicted
+++ resolved
@@ -14,15 +14,9 @@
  *
  */
 
-<<<<<<< HEAD
-import { WAMP_MSG_SPEC, WAMP_ERROR_MSG, isNode } from './constants';
+import { WAMP_MSG_SPEC, WAMP_ERROR_MSG } from './constants';
 import { getWebSocket } from './utils';
 import { JsonSerializer } from './serializers/JsonSerializer';
-=======
-import {WAMP_ERROR_MSG, WAMP_MSG_SPEC} from './constants';
-import {getWebSocket, isBinaryTypeAllowed} from './utils';
-import {JsonSerializer} from './serializers/JsonSerializer';
->>>>>>> fd31f704
 
 /**
  * WAMP Client Class
@@ -317,7 +311,7 @@
      * Internal logger
      * @private
      */
-    _log(...args) {
+    _log (...args) {
         if (this._options.debug) {
             console.log(args);
         }
@@ -337,7 +331,7 @@
      * @returns {Object}
      * @private
      */
-    _merge(...args) {
+    _merge (...args) {
         const obj = {}, l = args.length;
         let i, attr;
 
@@ -563,12 +557,7 @@
         if ((this._cache.sessionId || this._cache.reconnectingAttempts) &&
             this._options.autoReconnect && this._cache.reconnectingAttempts < this._options.maxRetries && !this._cache.isSayingGoodbye) {
             this._cache.sessionId = null;
-            this._cache.timer = setTimeout(
-                () => {
-                    this._wsReconnect();
-                },
-                this._options.reconnectInterval
-            );
+            this._cache.timer = setTimeout(() => { this._wsReconnect(); }, this._options.reconnectInterval);
         } else {
             // No reconnection needed or reached max retries count
             if (this._options.onClose) {
@@ -586,16 +575,11 @@
      * @private
      */
     _wsOnMessage (event) {
-<<<<<<< HEAD
-        let data, id, i, msg, p, self = this;
-
-=======
->>>>>>> fd31f704
         this._log('[wampy] websocket message received', event.data);
 
         this._decode(event.data).then(data => {
 
-            let id, i, msg, p;
+            let id, i, p, self = this;
 
             switch (data[0]) {
                 case WAMP_MSG_SPEC.WELCOME:
@@ -857,118 +841,66 @@
                         // WAMP SPEC: [INVOCATION, Request|id, REGISTERED.Registration|id,
                         //             Details|dict, CALL.Arguments|list, CALL.ArgumentsKw|dict]
 
+                        let invoke_result_handler = results => {
+                                // WAMP SPEC: [YIELD, INVOCATION.Request|id, Options|dict, (Arguments|list,
+                                // ArgumentsKw|dict)]
+                                let msg = [WAMP_MSG_SPEC.YIELD, data[1], {}];
+
+                                if (self._isPlainObject(results)) {
+
+                                    if (self._isPlainObject(results.options)) {
+                                        msg[2] = results.options;
+                                    }
+
+                                    if (self._isArray(results.argsList)) {
+                                        msg.push(results.argsList);
+                                    } else if (typeof (results.argsList) !== 'undefined') {
+                                        msg.push([results.argsList]);
+                                    }
+
+                                    if (self._isPlainObject(results.argsDict)) {
+                                        if (msg.length === 3) {
+                                            msg.push([]);
+                                        }
+                                        msg.push(results.argsDict);
+                                    }
+                                } else {
+                                    msg = [WAMP_MSG_SPEC.YIELD, data[1], {}];
+                                }
+                                self._send(msg);
+                            },
+                            invoke_error_handler = ({ details, error, argsList, argsDict }) => {
+                                let msg = [WAMP_MSG_SPEC.ERROR, WAMP_MSG_SPEC.INVOCATION,
+                                    data[1], details || {}, error || 'wamp.error.invocation_exception'];
+
+                                if (argsList && self._isArray(argsList)) {
+                                    msg.push(argsList);
+                                }
+
+                                if (argsDict && self._isPlainObject(argsDict)) {
+                                    if (msg.length === 5) {
+                                        msg.push([]);
+                                    }
+                                    msg.push(argsDict);
+                                }
+                                self._send(msg);
+                            };
+
                         p = new Promise((resolve, reject) => {
                             resolve(this._rpcRegs[data[2]].callbacks[0]({
-                                details: data[3],
-                                argsList: data[4],
-                                argsDict: data[5]
+                                details       : data[3],
+                                argsList      : data[4],
+                                argsDict      : data[5],
+                                result_handler: invoke_result_handler,
+                                error_handler : invoke_error_handler
                             }));
                         });
 
                         p.then((results) => {
-                            // WAMP SPEC: [YIELD, INVOCATION.Request|id, Options|dict, (Arguments|list, ArgumentsKw|dict)]
-                            msg = [WAMP_MSG_SPEC.YIELD, data[1], {}];
-
-<<<<<<< HEAD
-                    let invoke_result_handler = results => {
-                            // WAMP SPEC: [YIELD, INVOCATION.Request|id, Options|dict, (Arguments|list, ArgumentsKw|dict)]
-                            let msg = [WAMP_MSG_SPEC.YIELD, data[1], {}];
-
-                            if (self._isPlainObject(results)) {
-
-                                if (self._isPlainObject(results.options)) {
-                                    msg[2] = results.options;
-                                }
-
-                                if (self._isArray(results.argsList)) {
-                                    msg.push(results.argsList);
-                                } else if (typeof (results.argsList) !== 'undefined') {
-                                    msg.push([results.argsList]);
-                                }
-
-                                if (self._isPlainObject(results.argsDict)) {
-                                    if (msg.length === 3) {
-                                        msg.push([]);
-                                    }
-                                    msg.push(results.argsDict);
-                                }
-                            } else {
-                                msg = [WAMP_MSG_SPEC.YIELD, data[1], {}];
-                            }
-                            self._send(msg);
-                        },
-                        invoke_error_handler = ({details, error, argsList, argsDict}) => {
-                            let msg = [WAMP_MSG_SPEC.ERROR, WAMP_MSG_SPEC.INVOCATION,
-                                data[1], details || {}, error || 'wamp.error.invocation_exception'];
-
-                            if (argsList && self._isArray(argsList)) {
-                                msg.push(argsList);
-                            }
-
-                            if (argsDict && self._isPlainObject(argsDict)) {
-                                if (msg.length === 5) {
-                                    msg.push([]);
-                                }
-                                msg.push(argsDict);
-                            }
-                            self._send(msg);
-                        };
-
-                    p = new Promise((resolve, reject) => {
-                        resolve(this._rpcRegs[data[2]].callbacks[0]({
-                            details : data[3],
-                            argsList: data[4],
-                            argsDict: data[5],
-                            result_handler: invoke_result_handler,
-                            error_handler: invoke_error_handler
-                        }));
-                    });
-
-                    p.then((results) => {
-                        invoke_result_handler(results);
-                    }).catch(e => {
-                        invoke_error_handler(e);
-                    });
-=======
-                            if (this._isPlainObject(results)) {
-
-                                if (this._isPlainObject(results.options)) {
-                                    msg[2] = results.options;
-                                }
-
-                                if (this._isArray(results.argsList)) {
-                                    msg.push(results.argsList);
-                                } else if (typeof (results.argsList) !== 'undefined') {
-                                    msg.push([results.argsList]);
-                                }
-
-                                if (this._isPlainObject(results.argsDict)) {
-                                    if (msg.length === 3) {
-                                        msg.push([]);
-                                    }
-                                    msg.push(results.argsDict);
-                                }
-                            } else {
-                                msg = [WAMP_MSG_SPEC.YIELD, data[1], {}];
-                            }
-                            this._send(msg);
+                            invoke_result_handler(results);
                         }).catch(e => {
-                            let msg = [WAMP_MSG_SPEC.ERROR, WAMP_MSG_SPEC.INVOCATION,
-                                data[1], e.details || {}, e.error || 'wamp.error.invocation_exception'];
-
-                            if (e.argsList && this._isArray(e.argsList)) {
-                                msg.push(e.argsList);
-                            }
-
-                            if (e.argsDict && this._isPlainObject(e.argsDict)) {
-                                if (msg.length === 5) {
-                                    msg.push([]);
-                                }
-                                msg.push(e.argsDict);
-                            }
-                            this._send(msg);
+                            invoke_error_handler(e);
                         });
->>>>>>> fd31f704
 
                     } else {
                         // WAMP SPEC: [ERROR, INVOCATION, INVOCATION.Request|id, Details|dict, Error|uri]
@@ -976,7 +908,6 @@
                             data[1], {}, 'wamp.error.no_such_procedure']);
                         this._cache.opStatus = WAMP_ERROR_MSG.NON_EXIST_RPC_INVOCATION;
                     }
-
                     break;
                 // case WAMP_MSG_SPEC.INTERRUPT:
                 //     // WAMP SPEC:
@@ -1701,4 +1632,4 @@
 }
 
 export default Wampy;
-export {Wampy};+export { Wampy };