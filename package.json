{
  "name": "wampy",
  "version": "6.0.0",
  "description": "Simple WAMP (WebSocket Application Messaging Protocol) Javascript implementation",
  "author": "Konstantin Burkalev <KSDaemon@ya.ru> (http://ksdaemon.ru)",
  "devDependencies": {
    "babel-preset-env": "^1.6.1",
    "babel-register": "^6.26.0",
    "babelify": "^8.0.0",
    "chai": "^4.1.2",
    "coveralls": "^3.0.0",
    "eslint": "^4.14.0",
    "grunt": "^1.0.1",
    "grunt-babel": "^7.0.0",
    "grunt-browserify": "^5.2.0",
    "grunt-contrib-clean": "^1.1.0",
    "grunt-contrib-compress": "^1.4.3",
    "grunt-contrib-concat": "^1.0.1",
    "grunt-contrib-copy": "^1.0.0",
    "grunt-contrib-uglify": "^3.3.0",
    "istanbul": "^1.1.0-alpha.1",
    "karma": "~0.13.22",
    "karma-browserify": "^5.1.1",
    "karma-chrome-launcher": "^2.2.0",
    "karma-coverage": "~1.0.0",
    "karma-mocha": "^1.3.0",
    "karma-mocha-reporter": "~2.0.0",
    "karma-sourcemap-loader": "~0.3.7",
    "load-grunt-tasks": "^3.5.2",
    "mocha": "^4.0.0",
    "mocha-lcov-reporter": "^1.3.0",
    "mock-require": "^2.0.2"
  },
  "main": "dist/wampy.js",
  "dependencies": {
<<<<<<< HEAD
    "msgpack5": "^4.0.0",
    "websocket": "^1.0.25"
=======
    "filereader": "^0.10.3",
    "msgpack5": "^3.4.1",
    "websocket": "^1.0.24"
>>>>>>> fd31f704
  },
  "repository": {
    "type": "git",
    "url": "git://github.com/KSDaemon/wampy.js.git"
  },
  "keywords": [
    "websocket",
    "wamp",
    "pubsub",
    "rpc"
  ],
  "license": "MIT",
  "bugs": {
    "url": "https://github.com/KSDaemon/wampy.js/issues"
  },
  "homepage": "https://github.com/KSDaemon/wampy.js",
  "scripts": {
    "build": "node ./node_modules/.bin/grunt",
    "lint": "node ./node_modules/.bin/eslint src test Gruntfile.js",
    "lint:fix": "node ./node_modules/.bin/eslint --fix src test Gruntfile.js",
    "test": "npm run test:node && npm run test:browser",
    "test:node": "node ./node_modules/.bin/mocha --compilers js:babel-core/register -R spec",
    "test:browser": "node ./node_modules/karma/bin/karma start karma.conf.js",
    "cover": "node ./node_modules/istanbul/lib/cli.js cover ./node_modules/mocha/bin/_mocha -- --compilers js:babel-core/register -R spec"
  }
}<|MERGE_RESOLUTION|>--- conflicted
+++ resolved
@@ -33,14 +33,8 @@
   },
   "main": "dist/wampy.js",
   "dependencies": {
-<<<<<<< HEAD
     "msgpack5": "^4.0.0",
     "websocket": "^1.0.25"
-=======
-    "filereader": "^0.10.3",
-    "msgpack5": "^3.4.1",
-    "websocket": "^1.0.24"
->>>>>>> fd31f704
   },
   "repository": {
     "type": "git",
@@ -62,8 +56,9 @@
     "lint": "node ./node_modules/.bin/eslint src test Gruntfile.js",
     "lint:fix": "node ./node_modules/.bin/eslint --fix src test Gruntfile.js",
     "test": "npm run test:node && npm run test:browser",
-    "test:node": "node ./node_modules/.bin/mocha --compilers js:babel-core/register -R spec",
+    "test:node": "node ./node_modules/.bin/mocha --exit --require babel-core/register -R spec",
+    "test:node-no-crossbar": "node ./node_modules/.bin/mocha --exit --require babel-core/register -R spec 'test/!(wampy-crossbar)-test.js'",
     "test:browser": "node ./node_modules/karma/bin/karma start karma.conf.js",
-    "cover": "node ./node_modules/istanbul/lib/cli.js cover ./node_modules/mocha/bin/_mocha -- --compilers js:babel-core/register -R spec"
+    "cover": "node ./node_modules/istanbul/lib/cli.js cover ./node_modules/mocha/bin/_mocha -- --exit --require babel-core/register -R spec"
   }
 }